--- conflicted
+++ resolved
@@ -49,7 +49,6 @@
 
 date = datetime.datetime.now().strftime("%Y-%m-%d-%H%M%S")
 
-<<<<<<< HEAD
 parser = argparse.ArgumentParser(
     description='DShield Honeypot Cowrie Data Identifiers'
 )
@@ -152,22 +151,6 @@
     help='Path to central SQLite database',
     default='../cowrieprocessor.sqlite',
 )
-=======
-parser = argparse.ArgumentParser(description='DShield Honeypot Cowrie Data Identifiers')
-parser.add_argument('--logpath', dest='logpath', type=str, help='Path of cowrie json log files', default='/srv/cowrie/var/log/cowrie')
-parser.add_argument('--ttyfile', dest='ttyfile', type=str, help='Name of TTY associated TTY log file')
-parser.add_argument('--downloadfile', dest='downloadfile', type=str, help='Name of downloaded file (matches file SHA-256 hash)')
-parser.add_argument('--session', dest='session', type=str, help='Cowrie session number')
-parser.add_argument('--vtapi', dest='vtapi', type=str, help='VirusTotal API key (required for VT data lookup)')
-parser.add_argument('--email', dest='email', type=str, help='Your email address (required for DShield IP lookup)')
-parser.add_argument('--summarizedays', dest='summarizedays', type=str, help='Will summarize all attacks in the give number of days')
-parser.add_argument('--dbxapi', dest='dbxapi', type=str, help='Dropbox access token for use with Dropbox upload of summary text files')
-parser.add_argument('--dbxkey', dest='dbxkey', type=str, help='Dropbox app key to be used to get new short-lived API access key')
-parser.add_argument('--dbxsecret', dest='dbxsecret', type=str, help='Dropbox app secret to be used to get new short-lived API access key')
-parser.add_argument('--dbxrefreshtoken', dest='dbxrefreshtoken', type=str, help='Dropbox refresh token to be used to get new short-lived API access key')
-parser.add_argument('--spurapi', dest='spurapi', type=str, help='SPUR.us API key to be used for SPUR.us data encrichment')
-parser.add_argument('--urlhausapi', dest='urlhausapi', type=str, help='urlhaus-api.abuse.ch API key to be used for URLhaus data encrichment')
->>>>>>> a6891639
 
 args = parser.parse_args()
 
@@ -184,7 +167,7 @@
 dbxrefreshtoken = args.dbxrefreshtoken
 spurapi = args.spurapi
 urlhausapi = args.urlhausapi
-<<<<<<< HEAD
+
 api_timeout = args.api_timeout if hasattr(args, 'api_timeout') else 15
 api_retries = args.api_retries if hasattr(args, 'api_retries') else 3
 api_backoff = args.api_backoff if hasattr(args, 'api_backoff') else 2.0
@@ -218,8 +201,7 @@
     cur.execute('SELECT last_fetched, data FROM indicator_cache WHERE service=? AND key=?', (service, key))
     row = cur.fetchone()
     return row if row else None
-=======
->>>>>>> a6891639
+
 
 def cache_upsert(service, key, data):
     """Upsert indicator_cache row for service/key with current timestamp and data."""
@@ -817,7 +799,6 @@
     Args:
         ip_address: IP address string.
 
-<<<<<<< HEAD
     Returns:
         Parsed JSON response as a dictionary.
     """
@@ -857,9 +838,6 @@
     Returns:
         None. Side effects: writes ``uh_<ip>`` with the response JSON.
     """
-=======
-def uh_query(ip_address, uh_api):
->>>>>>> a6891639
     uh_header = {'Auth-Key': uh_api}
     host = {'host': ip_address}
     url = "https://urlhaus-api.abuse.ch/v1/host/"
@@ -875,7 +853,7 @@
     while attempt < api_retries:
         attempt += 1
         try:
-<<<<<<< HEAD
+
             rate_limit('urlhaus')
             response = uh_session.post(url, headers=uh_header, data=host, timeout=api_timeout)
             if response.status_code == 429:
@@ -908,23 +886,6 @@
     if not uh_path.exists():
         uh_query(ip_address, urlhausapi)
     uh_data = open(uh_path, 'r')
-=======
-            response = uh_session.post(url, headers=uh_header, data=host)
-        except Exception as e:
-            print(e)
-            print("Exception hit for URLHaus query")
-            time.sleep(10)
-            continue
-        break
-    file = open("uh_" + ip_address, 'w')
-    file.write(response.text)
-    file.close()
-
-def read_uh_data(ip_address, urlhausapi):
-    if not exists("uh_" + ip_address):
-        uh_query(ip_address, urlhausapi)
-    uh_data = open("uh_" + ip_address, 'r')
->>>>>>> a6891639
     tags = ""
     file = ""
     for eachline in uh_data:
@@ -1223,11 +1184,8 @@
         attackstring += "{:>30s}  {:50s}".format("Password",str(password)) + "\n"
         attackstring += "{:>30s}  {:50s}".format("Timestamp",str(timestamp)) + "\n"
         attackstring += "{:>30s}  {:50s}".format("Source IP Address",str(src_ip)) + "\n"
-<<<<<<< HEAD
+
         if urlhausapi:
-=======
-        if urlhausapi is not None:
->>>>>>> a6891639
             attackstring += "{:>30s}  {:50s}".format("URLhaus IP Tags",str(read_uh_data(src_ip, urlhausapi))) + "\n"
 
         if(email):
@@ -1358,7 +1316,7 @@
 
                 if (each_download[2] != "" and email):
                     if (re.search('[a-zA-Z]', each_download[2])):
-<<<<<<< HEAD
+
                         attackstring += "{:>30s}  {:50s}".format(
                             "Download Source Address", each_download[2]
                         ) + "\n"
@@ -1393,19 +1351,6 @@
                                 )
                                 + "\n"
                             )
-=======
-                        attackstring += "{:>30s}  {:50s}".format("Download Source Address",each_download[2]) + "\n"
-                        if urlhausapi is not None:
-                            attackstring += "{:>30s}  {:50s}".format("URLhaus Source Tags",read_uh_data(each_download[2], urlhausapi)) + "\n"
-                            sql = '''UPDATE files SET src_ip=?, urlhaus_tag=? WHERE session=? and hash=?'''
-                            cur.execute(sql, (each_download[2], read_uh_data(each_download[2], urlhausapi), session, each_download[1]))
-                            con.commit()
-                    else:
-                        json_data = dshield_query(each_download[2])
-                        attackstring += "{:>30s}  {:50s}".format("Download Source Address",each_download[2]) + "\n"
-                        if urlhausapi is not None:
-                            attackstring += "{:>30s}  {:50s}".format("URLhaus IP Tags",read_uh_data(each_download[2], urlhausapi)) + "\n"
->>>>>>> a6891639
                         attackstring += "{:>30s}  {:50s}".format("ASNAME",(json_data['ip']['asname'])) + "\n"
                         attackstring += "{:>30s}  {:50s}".format("ASCOUNTRY",(json_data['ip']['ascountry'])) + "\n"
 
@@ -1542,7 +1487,7 @@
                                 spur_tunnel_entries=?,
                                 spur_tunnel_operator=?,
                                 spur_tunnel_type=?                             
-<<<<<<< HEAD
+
                                 WHERE session=? and hash=? and hostname=?'''
                             cur.execute(
                                 sql,
@@ -1575,55 +1520,6 @@
                                 ),
                             )
                             db_commit()
-=======
-                                WHERE session=? and hash=?'''
-                            if urlhausapi is not None:
-                                cur.execute(sql, (each_download[2], read_uh_data(each_download[2], urlhausapi), json_data['ip']['asname'], json_data['ip']['ascountry'],
-                                                str(spur_data[0]),
-                                                str(spur_data[1]),
-                                                str(spur_data[2]),
-                                                str(spur_data[3]),
-                                                str(spur_data[4]),
-                                                str(spur_data[5]),
-                                                str(spur_data[6]),
-                                                str(spur_data[7]),
-                                                str(spur_data[8]),
-                                                str(spur_data[9]),
-                                                str(spur_data[10]),
-                                                str(spur_data[11]),
-                                                str(spur_data[12]),
-                                                str(spur_data[13]),
-                                                str(spur_data[14]),
-                                                str(spur_data[15]),
-                                                str(spur_data[16]),
-                                                str(spur_data[17]),
-                                                session, each_download[1]))
-                            else:
-                                cur.execute(sql, (each_download[2], "", json_data['ip']['asname'], json_data['ip']['ascountry'],
-                                                str(spur_data[0]),
-                                                str(spur_data[1]),
-                                                str(spur_data[2]),
-                                                str(spur_data[3]),
-                                                str(spur_data[4]),
-                                                str(spur_data[5]),
-                                                str(spur_data[6]),
-                                                str(spur_data[7]),
-                                                str(spur_data[8]),
-                                                str(spur_data[9]),
-                                                str(spur_data[10]),
-                                                str(spur_data[11]),
-                                                str(spur_data[12]),
-                                                str(spur_data[13]),
-                                                str(spur_data[14]),
-                                                str(spur_data[15]),
-                                                str(spur_data[16]),
-                                                str(spur_data[17]),
-                                                session, each_download[1]))                                
-                            con.commit()
->>>>>>> a6891639
-
-
-
 
         if len(uploaddata) > 0:
             attackstring += "\n------------------- UPLOAD DATA -------------------\n"
@@ -1683,7 +1579,7 @@
 
                 if (each_upload[2] != "" and email):
                     if (re.search('[a-zA-Z]', each_upload[2])):
-<<<<<<< HEAD
+
                         attackstring += "{:>30s}  {:50s}".format(
                             "Upload Source Address", each_upload[2]
                         ) + "\n"
@@ -1720,20 +1616,6 @@
                                 )
                                 + "\n"
                             )
-=======
-                        attackstring += "{:>30s}  {:50s}".format("Upload Source Address",each_upload[2]) + "\n"
-                        if urlhausapi is not None:
-                            attackstring += "{:>30s}  {:50s}".format("URLhaus IP Tags",read_uh_data(each_upload[2], urlhausapi)) + "\n"
-                            sql = '''UPDATE files SET src_ip=?, urlhaus_tag=? WHERE session=? and hash=?'''
-                            cur.execute(sql, (each_upload[2], read_uh_data(each_upload[2], urlhausapi), session, each_upload[1]))
-                            con.commit()
-
-                    else:
-                        json_data = dshield_query(each_upload[2])
-                        attackstring += "{:>30s}  {:50s}".format("Upload Source Address",each_upload[2]) + "\n"
-                        if urlhausapi is not None:
-                            attackstring += "{:>30s}  {:50s}".format("URLhaus IP Tags",read_uh_data(each_upload[2], urlhausapi)) + "\n"
->>>>>>> a6891639
                         attackstring += "{:>30s}  {:50s}".format("ASNAME",(json_data['ip']['asname'])) + "\n"
                         attackstring += "{:>30s}  {:50s}".format("ASCOUNTRY",(json_data['ip']['ascountry'])) + "\n"
 
@@ -1871,7 +1753,7 @@
                                 spur_tunnel_entries=?,
                                 spur_tunnel_operator=?,
                                 spur_tunnel_type=?                             
-<<<<<<< HEAD
+
                                 WHERE session=? and hash=? and hostname=?'''
                             cur.execute(
                                 sql,
@@ -1904,53 +1786,6 @@
                                 ),
                             )
                             db_commit()
-=======
-                                WHERE session=? and hash=?'''
-                            if urlhausapi is not None:
-                                cur.execute(sql, (each_upload[2], read_uh_data(each_upload[2], urlhausapi), json_data['ip']['asname'], json_data['ip']['ascountry'],
-                                                str(spur_data[0]),
-                                                str(spur_data[1]),
-                                                str(spur_data[2]),
-                                                str(spur_data[3]),
-                                                str(spur_data[4]),
-                                                str(spur_data[5]),
-                                                str(spur_data[6]),
-                                                str(spur_data[7]),
-                                                str(spur_data[8]),
-                                                str(spur_data[9]),
-                                                str(spur_data[10]),
-                                                str(spur_data[11]),
-                                                str(spur_data[12]),
-                                                str(spur_data[13]),
-                                                str(spur_data[14]),
-                                                str(spur_data[15]),
-                                                str(spur_data[16]),
-                                                str(spur_data[17]),
-                                                session, each_upload[1]))
-                            else:
-                                cur.execute(sql, (each_upload[2], "", json_data['ip']['asname'], json_data['ip']['ascountry'],
-                                                str(spur_data[0]),
-                                                str(spur_data[1]),
-                                                str(spur_data[2]),
-                                                str(spur_data[3]),
-                                                str(spur_data[4]),
-                                                str(spur_data[5]),
-                                                str(spur_data[6]),
-                                                str(spur_data[7]),
-                                                str(spur_data[8]),
-                                                str(spur_data[9]),
-                                                str(spur_data[10]),
-                                                str(spur_data[11]),
-                                                str(spur_data[12]),
-                                                str(spur_data[13]),
-                                                str(spur_data[14]),
-                                                str(spur_data[15]),
-                                                str(spur_data[16]),
-                                                str(spur_data[17]),
-                                                session, each_upload[1]))                                
-                            con.commit()
->>>>>>> a6891639
-
 
 
         attackstring += "\n////////////////// COMMANDS ATTEMPTED //////////////////\n\n"
@@ -1977,7 +1812,7 @@
             )
             
             if 'json_data' in locals():
-<<<<<<< HEAD
+
                 cur.execute(
                     sql,
                     (
@@ -2017,24 +1852,6 @@
                     ),
                 )
                 db_commit()
-=======
-                if urlhausapi is not None:
-                    cur.execute(sql, (session, session_duration, protocol, username, password, epoch_time, src_ip, read_uh_data(src_ip, urlhausapi),
-                        json_data['ip']['asname'], json_data['ip']['ascountry'], command_count, time.time()))
-                else:
-                    cur.execute(sql, (session, session_duration, protocol, username, password, epoch_time, src_ip, "",
-                        json_data['ip']['asname'], json_data['ip']['ascountry'], command_count, time.time()))                    
-                con.commit()
-            else:
-                if urlhausapi is not None:
-                    cur.execute(sql, (session, session_duration, protocol, username, password, epoch_time, src_ip, read_uh_data(src_ip, urlhausapi),
-                        "", "", command_count, time.time()))
-                else:
-                    cur.execute(sql, (session, session_duration, protocol, username, password, epoch_time, src_ip, "",
-                        "", "", command_count, time.time()))                    
-                con.commit()
->>>>>>> a6891639
-
 
             if(spurapi):
                 sql = '''UPDATE sessions SET 
@@ -2150,7 +1967,6 @@
         i += 1
     list_of_files = file_list
 
-<<<<<<< HEAD
 def open_json_lines(path: str):
     """Open a JSONL file (supports .bz2 and .gz) for text reading."""
     bufsize = int(getattr(args, 'buffer_bytes', 1048576))
@@ -2203,20 +2019,6 @@
         continue
     processed_files += 1
     write_status(state='reading', total_files=total_files, processed_files=processed_files, current_file=filename)
-=======
-for each_file in list_of_files:
-    file_path = log_location + "/" + each_file
-    with open(file_path, 'r') as file:
-        print("Processing file " + file_path)
-        for each_line in file:
-            try:
-                json_file = json.loads(each_line.replace('\0', ''))
-                data.append(json_file)
-            except Exception as e:
-                logging.error(f"Error parsing data: {e}")
-                logging.error(f"Data with error: '{each_line}'")
-        file.close()
->>>>>>> a6891639
 
 vt_session = requests.session()
 dshield_session = requests.session()
